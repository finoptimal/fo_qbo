--- conflicted
+++ resolved
@@ -23,14 +23,11 @@
 
 import requests
 from django.conf import settings
+
 from finoptimal import environment
-<<<<<<< HEAD
 from finoptimal.logging import LoggedClass, get_logger, void, returns
 from finoptimal.utilities import retry
 from fo_qbo.errors import RateLimitError
-=======
-from finoptimal.logging import LoggedClass, get_logger, get_file_logger, void, returns
->>>>>>> 453b719c
 from .mime_types import MIME_TYPES
 from .qba import QBAuth2
 
@@ -171,15 +168,11 @@
     def logged_in(self) -> bool:
         return self.qba.logged_in
 
-<<<<<<< HEAD
     # I am removing the all-catching retry in favor of something more specific. This gives us better control over the
     # behavior here.
 
     @retry(max_tries=2, delay_secs=0.2, drag_factor=1, exceptions=(ConnectionError,))  # Replacement for legacy retry()
     @retry(max_tries=4, delay_secs=5, drag_factor=3, exceptions=(RateLimitError,))
-=======
-    @retry()
->>>>>>> 453b719c
     @logger.timeit(**returns)
     def _basic_call(self, request_type, url, data=None, **params):
         """
