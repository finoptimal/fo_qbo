"""
Wrap the QBO v3 (and hopefully v4) REST API. The API supports json as well as
xml, but this wrapper ONLY supports json-formatted messages.

https://developer.intuit.com/docs/api/accounting
https://developer.intuit.com/docs/0100_accounting/0400_references/reports
https://developer.intuit.com/v2/apiexplorer

Please contact developer@finoptimal.com with questions or comments.

Copyright 2016-2022 FinOptimal, Inc. All rights reserved.
"""
import collections
import datetime
import json
import logging
import os
import textwrap
import time
from base64 import b64encode

import requests

from finoptimal import environment
from finoptimal.logging import LoggedClass, get_logger, get_file_logger, void, returns
from .mime_types import MIME_TYPES
from .qba import QBAuth2

logger = get_logger(__name__)
api_logger = get_file_logger('api/qbo')

IMMEDIATELY_RAISABLE_ERRORS = {}


def retry(max_tries=2, delay_secs=0.2):
    """
    Produces a decorator which tries effectively the function it decorates
     a given number of times. Because the QBO API has been known to respond
     erratically (and, e.g., return "Unauthorized" errors erroneously), this
     method takes a hammer-it approach to the problem (within reason).
    """
    def decorator(retriable_function):
        def inner(*args, **kwargs):
            """
            Retries retriable_function max_tries times, waiting delay_secs
             between tries (and increasing delay_secs geometrically by the
             drag_factor). escape can be set to true during a run to get out
             immediately if, e.g. ipdb is running.
            """
            tries  = kwargs.get("tries", max_tries)
            delay  = kwargs.get("delay", delay_secs)

            attempts = 0

            while True:
                try:
                    return retriable_function(*args, **kwargs)
                    break
                except Exception as ex:
                    tries    -= 1
                    attempts += 1

                    if tries <= 0:
                        raise ex

                    # back off as failures accumulate in case it's transient
                    time.sleep(delay * attempts)

        return inner
    return decorator


class QBS(LoggedClass):
    """
    Basic wrapper, with auth functionality broken out into the QBA class
    """
    API_BASE_URL              = "https://quickbooks.api.intuit.com/v3/company"
    UNQUERIABLE_OBJECT_TYPES  = ["TaxService"]
    ATTACHABLE_MIME_TYPES     = MIME_TYPES

    def __init__(
            self,
            # oauth 1:
            consumer_key=None, consumer_secret=None, expires_on=None,
            # oauth 2
            client_id=None, client_secret=None, refresh_token=None, 
            access_token=None, access_token_secret=None, company_id=None,
            callback_url=None, expires_at=None,
            new_token_callback_function=None, minor_api_version=None,
            rt_acquired_at=None, reload_credentials_callback=None, verbosity=0):
        """
        This only works with a single company_id at a time.

        You must pass in a client_id and client_secret, or
        a refresh_token to bypass OOB authentication.
        """
        if access_token_secret is not None:
            # If there is no active OAuth1 access_tokens (and presumably, then,
            #  no access_token_secret), we use OAuth2. The deprecated Py2
            #  version of this wrapper is the only way to still get OAuth1
            #  access tokens (which will become impossible in December, 2019)
            self.oauth_version = 1
        elif client_id is not None and client_secret is not None:
            self.oauth_version = 2
        else:
            raise ValueError(
                "Could not create connection to QB API, not enough credentials")

        # Oauth 2
        self.cli   = client_id
        self.cls   = client_secret
        self.rt    = refresh_token
        self.exa   = expires_at
        self.rtaa  = rt_acquired_at
        self.ntcbf = new_token_callback_function
        self.at    = access_token
        self.cid   = company_id
        self.rlc   = reload_credentials_callback
        
        self.cbu   = callback_url
        
        self.mav   = minor_api_version
        self.vb    = verbosity

        self._setup()

    @logger.timeit(**void)
    def _setup(self):
        """
        Make sure the access_token is fresh (otherwise reconnect). If there's NO
         access_token (and, of course, accompanying secret), go through the
         connect workflow.
        """
        if self.exa is not None:
            if self.exa < str(datetime.datetime.utcnow()):
                if self.vb > 2:
                    self.print(f"\n{self.cid}'s access_token has expired;",
                               "not passing to QBA.\n")
                self.at = None

        self.qba = QBAuth2(
            self.cli,
            self.cls,
            realm_id=self.cid,
            refresh_token=self.rt,
            access_token=self.at,
            callback_url=self.cbu,
            verbosity=self.vb
        )

        if self.cid is None:
            self.qba.establish_access()
            self.address_new_oauth2_token()
                
        if self.qba.session is None:
            if self.vb > 1:
                self.print("QBS has no working access token!")
                if self.vb > 8:
                    self.print("Inspect self.qba, the QBAuth object:")
                    import ipdb
                    ipdb.set_trace()

        if self.qba.new_token and self.oauth_version == 1:
            if self.cid is None:
                self.cid = self.qba.realm_id

            if self.vb > 1:
                self.print(f"New access token et al for company id {self.cid}.")
                self.print("Don't forget to store it!")

    @logger.timeit(**void)
    def _reload_credentials(self):
        """
        Addresses a situation where another process refreshes while this
         process is still using these old creds. In such a situation, the 
         refresh operation will fail, and we need to get new creds from the
         QBS instantiator.
        """
        if self.vb > 2:
            self.print(f"Reloading {self} credentials!")

        if self.rlc is None:
            raise Exception("Got no function at instantiation...")
            
        # Reset this objects cred attrs...
        self.rlc()

        # Propagate the new creds to the QBA object...
        for attr in ["refresh_token", "access_token"]:
            setattr(self.qba, attr, getattr(self, attr))

    @retry()
    @logger.timeit(**returns)
    def _basic_call(self, request_type, url, data=None, **params):
        """
        params often get used for the Reports API, not for CRUD ops.
        """
        headers  = {"accept": "application/json"}

        """
        if not "minorversion" in url and not self.mav is None:
            url += "?minorversion={}".format(str(int(self.mav)))
        """
        original_params = params.copy()
        original_data   = None

        if isinstance(data, str):
            original_data = data + ""
            
        if "minorversion" not in params.get("params", {}) and \
           self.mav is not None:
            if "params" not in params:
                params["params"] = {}

            params["params"]["minorversion"] = str(int(self.mav))

        if "download" in url:
            headers = {}
        elif "/pdf" == url[-4:]:
            headers = {"content-type" : "application/pdf"}

        if request_type.lower() in ["post"]:
            if url[-4:] == "send":
                headers.update({"Content-Type" : "application/octet-stream"})

            elif isinstance(data, dict):
                orig_data = data.copy() # For Troubleshooting
                if "headers" in data:
                    # It should be a dict, then...
                    headers = data["headers"].copy()       # must be a dict
                    data    = data["request_body"] + ""    # should be text
                    # data    = data["request_body"].encode("utf-8")
                else:
                    headers["Content-Type"] = "application/json"
                    data = json.dumps(data)
            else:
                # (basically for queries only)
                headers["Content-Type"] = "application/text"

        if self.vb > 7:
            if isinstance(data, dict) or not data:
                self.print(json.dumps(data, indent=4))
            else:
                if len(data) > 1500:
                    self.print("First 500 characters of data:")
                    self.print(data[:750])
                    self.print("\n...\n")
                    self.print(data[-750:])
                else:
                    self.print(data)

            self.print("Above is the request body about to go here:")
            self.print(url)
            self.print("Below are the call's params and then headers:")
            self.print(json.dumps(params, indent=4))
            self.print(json.dumps(headers, indent=4))

            if self.vb > 19:
                self.print("inspect request_type, url, headers, data, and params:")
                import ipdb
                ipdb.set_trace()

        self.last_call = {
            "request_type" : request_type.upper(),
            "url"          : url,
            "realm"        : self.cid,
            "header"       : headers,
            "data"         : data,
            "params"       : params}

        established_access = False
        tries_remaining    = 2

        while not established_access:
            # Handle a situation where one instance loads up credentials that
            #  an earlier instance is ABOUT to blow away (because of a token
            #  refresh).
            try:
                self.qba.establish_access()
                break
            except:
                if not hasattr(self.qba, "refresh_failure"):
                    raise
                
                if self.qba.refresh_failure:
                    tries_remaining -= 1
                    self._reload_credentials()

                if tries_remaining > 0:
                    continue

                raise   

        response = self.qba.request(
            request_type.upper(),
            url,
            header_auth=True,
            realm=self.cid,
            verify=True,
            headers=headers,
            data=data,
            **params
        )
        
        self.last_response = response

        if not hasattr(self, "resps"):
            self.resps = collections.OrderedDict()

        # For troubleshooting
        self.resps[response.headers["intuit_tid"]] = (
            response.request.url, response.request.body, response)
        
        if self.vb > 7:
            self.print("The final URL (with params):")
            self.print(response.url)

            if self.vb > 15:
                self.print("inspect response:")
                import ipdb
                ipdb.set_trace()

        if self.oauth_version == 2 and self.address_new_oauth2_token():
            return self._basic_call(
                request_type=request_type,
                url=url,
                data=original_data,
                **original_params
            )
                    
        if response.status_code in [200]:
            if headers.get("accept") == "application/json":
                rj = response.json()

                if self.vb > 10:
                    self.print(json.dumps(rj, indent=4))

                    if self.vb > 14:
                        import ipdb
                        ipdb.set_trace()
                
                self.last_call_time = rj.get("time")
                return rj
            elif headers.get("content-type") == "application/pdf":
                return response
            else:
                return response.text

        try:
            error_message = response.json()
        except:
            error_message = response.text

        raise ConnectionError(error_message)

    @logger.timeit(**returns)
    def address_new_oauth2_token(self):
        if not self.qba.new_token:
            return False
        
        self.exa = str(
            datetime.datetime.utcnow() + datetime.timedelta(minutes=55))
        self.cid = self.qba.realm_id
        self.at  = self.qba.access_token
        self.rt  = self.qba.refresh_token

        updater  = {
            "access_token"  : self.at,
            "refresh_token" : self.rt,
            "expires_at"    : self.exa,
            "company_id"    : self.cid
        }

        if self.qba.new_refresh_token:
            # In case we actually need to re-authorize after a year,
            #  let's know when we got the refresh token
            updater["rt_acquired_at"] = str(datetime.datetime.utcnow())

        if self.ntcbf is not None:
            # Make the callback (if available)
            self.ntcbf(updater)

            self.qba.new_token = False

        else:
            if self.vb > 1:
                self.print("You're refresh token and access token are new.",
                           "Store the new credentials!")

        return True

    ALIASES = {
        "CreditCardPayment": "CreditCardPaymentTxn",  # Why, Intuit?!
    }

    @logger.timeit(**returns)
    def query(self, object_type, where_tail=None, count_only=False,
              start_position=None, per_page=1000):
        """
        where_tail example: WHERE Active IN (true,false) ... the syntax is
         SQLike and documented in Intuit's documentation.

        Handles pagination, because that's just no fun at all.
        """
        queried_all = False

        select_what = "COUNT(*)" if count_only else "*"

        if where_tail:
            where_tail = " " + where_tail
        else:
            where_tail = ""

        query       = f"SELECT {select_what} FROM {object_type}{where_tail}"
        if not count_only:
            query += f" MAXRESULTS {per_page}"

        if not start_position is None:
            query  += f" STARTPOSITION {start_position}"
            
        url = f"{self.API_BASE_URL}/{self.cid}/query"

        all_objs = []

        if object_type in self.UNQUERIABLE_OBJECT_TYPES:
            raise Exception(f"Can't query QB {object_type} objects!")

        base_len = len(query)

        while not queried_all:
<<<<<<< HEAD
            if self.vb > 4:
=======
            if self.vb > 6:
>>>>>>> 6b798169
                self.print(query)

            resp = self._basic_call(request_type="POST", url=url, data=query)

            if self.vb > 9:
                self.print(json.dumps(resp, indent=4))

            if not resp or "QueryResponse" not in resp:
                if self.vb > 1:
                    self.print("Failed query was:")
                    self.print(query)

                    if resp:
                        if isinstance(resp, (str, dict)) and resp:
                            self.print(resp)
                        else:
                            self.print(resp.text)
                            self.print(resp.status_code)

                raise Exception("Failed QBO Query")

            if count_only:
                return resp["QueryResponse"]["totalCount"]

            alias          = self.ALIASES.get(object_type, object_type)
            objs           = resp["QueryResponse"].get(alias, [])
            start_position = resp["QueryResponse"].get("startPosition")

            if start_position is None:
                # We started seeing null responses for this attribute on
                #  2019-06-14 (instead of the attribute just not being
                #  present prior to that)
                start_position = 0

            max_results    = resp["QueryResponse"].get("maxResults")

            if max_results is None:
                # We started seeing null responses for this attribute on
                #  2019-06-14 (instead of the attribute just not being
                #  present prior to that)
                max_results = 0

            all_objs      += objs

            if self.vb > 4 and max_results > 0:
                self.print("Queried {:20s} objects {:>4} through {:4>}.".format(
                    object_type,
                    start_position,
                    start_position + max_results - 1))

            if max_results < per_page:
                queried_all = True

            # This will be the NEXT query:
            query = query[:base_len] + f" STARTPOSITION {start_position + per_page}"

        return all_objs

    @logger.timeit(**void)
    def create(self, object_type, object_dict, **params):
        """
        The object type isn't actually included in the object_dict, which is
         why you also have to pass that in (first).
        """
        url = f"{self.API_BASE_URL}/{self.cid}/{object_type.lower()}"
        self.touchless_test()
        return self._basic_call(request_type="POST", url=url, data=object_dict, **params)

    @logger.timeit(**returns)
    def read(self, object_type, object_id, **params):
        """
        Just returns a single object, no questions asked.
        """
        if len(params) > 0:
            raise NotImplementedError()
        url = f"{self.API_BASE_URL}/{self.cid}/{object_type.lower()}/{object_id}"

        return self._basic_call(request_type="GET", url=url)

    @logger.timeit(**returns)
    def update(self, object_type, object_dict, **params):
        """
        Unlike with the delete method, you really have to provide the update
         dict when making this call (otherwise the class won't know how you
         want to change the object in question).
        """
        if len(params) > 0:
            raise NotImplementedError()

        url = f"{self.API_BASE_URL}/{self.cid}/{object_type.lower()}"
        self.touchless_test()
        return self._basic_call(request_type="POST", url=url, data=object_dict)

    @logger.timeit(**returns)
    def delete(self, object_type, object_id=None, object_dict=None, **params):
        """
        Either provide an object_dict (which will simply be handed to the API
         for deletion) or an object_id. If ONLY an object_id is passed in,
         the method does a read call to GET the object_dict, then performs
         the same as if an object_dict had been passed in
        """
        if len(params) > 0:
            raise NotImplementedError()

        url = f"{self.API_BASE_URL}/{self.cid}/{object_type.lower()}"

        if object_id and not object_dict:
            object_dict = self.read(object_type, object_id)[object_type]

        # In the interest of sending as little as possible over the web...
        skinny_dict = {
            "Id"        : object_dict["Id"],
            "SyncToken" : object_dict["SyncToken"]}
        self.touchless_test()
        return self._basic_call(request_type="POST",
                                url=url,
                                data=skinny_dict,
                                params={"operation": "delete"})

    @logger.timeit(**returns)
    def batch(self, items):
        """
        https://developer.intuit.com/app/developer/qbo/docs/api/
         accounting/all-entities/batch
        """
        url = f"{self.API_BASE_URL}/{self.cid}/batch"
        self.touchless_test()
        return self._basic_call(request_type="POST",
                                url=url,
                                data={"BatchItemRequest": items})

    @logger.timeit(**returns)
    def change_data_capture(self, utc_since, object_types):
        """
        https://developer.intuit.com/docs/api/accounting/ChangeDataCapture

        Note that this only gets you changes from the last 30 days

        object_types should be a list, e.g.
         ["Purchase", "JournalEntry", "Vendor"]
        """
        url = f"{self.API_BASE_URL}/{self.cid}/cdc"

        if isinstance(utc_since, datetime.datetime):
            # Either pass in a UTC datetime or a string formatted like this:
            utc_since = utc_since.strftime("%Y-%m-%dT%H:%M:%S+00:00")

        params = {
            "changedSince" : utc_since,
            "entities"     : ",".join(object_types)}

        if self.vb > 7:
            self.print("CDC Params:")
            self.print(json.dumps(params, indent=4))

        # This will be a list of dictionaries, each of which relates to
        #  a specific response...
        return self._basic_call(request_type="GET", url=url, params=params)

    @logger.timeit(**returns)
    def report(self, report_name, **params):
        """
        Use the QBO reporting API, documented here:
        """
        url = f"{self.API_BASE_URL}/{self.cid}/reports/{report_name}"

        if self.vb > 7:
            self.print(json.dumps(params, indent=4))

        raw = self._basic_call(request_type="GET", url=url, **{"params" : params})

        if not raw:
            msg = "\n\n".join([
                "No json-formatted {} {} report to start with. rp_params:".\
                format(self.cid, report_name),
                json.dumps(params, indent=4)])
            raise Exception(msg)
        elif not "Header" in list(raw.keys()):
            msg = "\n\n".join([
                json.dumps(raw, indent=4),
                f"No Header item in {self.cid} {report_name} raw (above)!?"])
            raise Exception(msg)

        if self.vb > 7:
            self.print(json.dumps(raw["Header"], indent=4))
            self.print('(raw["Header"] is above)')

        return raw

    BAD_CHARS = {
        '\u2010' : "-",
        '\u2013' : "-",
        '\uff0c' : ", ",
    }

    @logger.timeit(**returns)
    def upload(self, path, attach_to_object_type=None,
               attach_to_object_id=None, new_name=None,
               include_on_send=False):
        """
        https://developer.intuit.com/docs/api/accounting/attachable

        https://developer.intuit.com/v2/apiexplorer?apiname=V3QBO#?id=Attachable

        new_name is there in case you're uploading from one place, but you want
         the file's name to come from somewhere else.

        In theory you can attach to multiple objects, but you'd have to roll
         your own for that use case.

        Note that, as of this writing, the API ignored the json part of the
         request, but the upload does work. You simply have to do an Update
         of the attachable to get the name right (which will be all lower-case)
         and to achieve the attachment to one or more transaction entities.
        """
        url       = f"{self.API_BASE_URL}/{self.cid}/upload"
        loc, name = os.path.split(path)
        #base, ext = name.rsplit(".", 1)
        base, ext = os.path.splitext(name)
        mime_type = self.ATTACHABLE_MIME_TYPES.get(ext.lower())

        if not mime_type:
            raise Exception(f"MIME type for files with extension {ext}?")

        boundary  = "-------------PythonMultipartPost"
        headers   = {
            "Content-Type"    : f"multipart/form-data;boundary={boundary}",
            "accept"          : "application/json",
            "Connection"      : "close",
            #"Accept-Encoding" : "gzip;q=1.0,deflate;q=0.6,identity;q=0.3",
            #"User-Agent"      : "OAuth gem v0.4.7",
            "cache-control"   : "no-cache",
        }

        with open(path, "rb") as handle:
            binary_data = b64encode(handle.read())

        jd              = {
            "ContentType" : mime_type,
            "FileName"    : new_name if new_name else name,}

        if attach_to_object_type and attach_to_object_id:
            jd.update({
                "AttachableRef" : [
                    {"EntityRef" : {
                        "type"  : attach_to_object_type,
                        "value" : attach_to_object_id,},
                     "IncludeOnSend" : include_on_send},],})

        request_body    = textwrap.dedent(
            """
            --{}
            Content-Disposition: form-data; name="file_metadata_1";filename="{}"
            Content-Type: application/json

            {}
            --{}
            Content-Disposition: form-data; name="file_content_1";filename="{}"
            Content-Type: {}
            Content-Length: {:d}
            Content-Transfer-Encoding: base64

            {}
            --{}--
            """
        ).format(boundary, "metadata.json", json.dumps(jd, indent=0),
                 boundary, name, mime_type, len(binary_data),
                 binary_data.decode('utf-8'), boundary)

        for ky, vl in self.BAD_CHARS.items():
            # See https://stackoverflow.com/questions/41030128/
            #  str-encoding-from-latin-1-to-utf-8-arbitrarily
            request_body = request_body.replace(ky, vl)
        
        data = {
            "headers"      : headers.copy(),
            "request_body" : request_body
        }
        self.touchless_test()
        return self._basic_call(request_type="POST", url=url, data=data)

    @logger.timeit(**returns)
    def download(self, attachable_id, path):
        """
        https://developer.intuit.com/docs/api/accounting/attachable
        """
        '''
        url    = "{}/{}/download/{}".format(
            self.API_BASE_URL, self.cid, attachable_id)
        link   = self._basic_call("GET", url)
        '''
        # Don't even bother with the above...just do a Read to get the link
        #  in addition to important metadata that may be useful...
        att       = self.read("Attachable", attachable_id)["Attachable"]
        link      = att["TempDownloadUri"]
        fn        = att["FileName"]

        if os.path.isdir(path):
            path = os.path.join(path, fn)
            
        loc, name = os.path.split(path)

        if not name:
            name  = fn + ""

        path      = os.path.join(loc, name)

        handle    = open(path, "wb")

        resp = requests.get(link, timeout=60)

        try:
            api_logger.info(f"{resp.__hash__()} - {resp.status_code} {resp.reason} - "
                            f"{resp.request.method.ljust(4)} {resp.url} - {resp.json()}")
        except Exception as ex:
            api_logger.info(f"{resp.__hash__()} - {resp.status_code} {resp.reason} - "
                            f"{resp.request.method.ljust(4)} {resp.url} - None")

        for chunk in resp.iter_content(1024):
            handle.write(chunk)

        handle.close()

        return path  # Because this may have changed if a directory was passed in

    @logger.timeit(**returns)
    def get_pdf(self, object_type, object_id, path):
        """
        https://developer.intuit.com/docs/api/accounting/invoice
        """
        link   = f"{self.API_BASE_URL}/{self.cid}/{object_type.lower()}/{object_id}/pdf"

        if self.vb > 4:
            self.print(f"Downloading {object_type} {object_id} from {link}...")

        with open(path, "wb") as handle:
            for chunk in self._basic_call(request_type="GET", url=link).iter_content(1024):
                handle.write(chunk)

            handle.close()

        return link

    @logger.timeit(**returns)
    def send(self, object_type, object_id, recipient):
        """
        https://developer.intuit.com/docs/api/accounting/invoice
        """
        url   = f"{self.API_BASE_URL}/{self.cid}/{object_type.lower()}/{object_id}/send"

        if self.vb > 4:
            self.print(f"Emailing {object_type} {object_id} to {recipient}...")
        self.touchless_test()
        return self._basic_call(request_type="POST",
                                url=url,
                                **{"params": {"params": {"sendTo": recipient}}})
        
    def __repr__(self):
        return f"<{self.cid} QBS (OAuth Version {self.oauth_version})>"

    @property
    def touchless_mode(self) -> bool:
        """bool: Touchless mode was activated from the command line."""
        if not hasattr(self, "_touchless_mode"):
            self._touchless_mode = True if self.job and self.job.args.get('touchless_mode') else False

        return self._touchless_mode

    def touchless_test(self) -> None:
        """Raise an Exception if `touchless_mode` is True."""
        if self.touchless_mode and not environment.is_production():
            error = 'Touchless Failure'
            print(error)
            import ipdb;ipdb.set_trace()
            raise Exception(error)<|MERGE_RESOLUTION|>--- conflicted
+++ resolved
@@ -428,11 +428,7 @@
         base_len = len(query)
 
         while not queried_all:
-<<<<<<< HEAD
-            if self.vb > 4:
-=======
             if self.vb > 6:
->>>>>>> 6b798169
                 self.print(query)
 
             resp = self._basic_call(request_type="POST", url=url, data=query)
