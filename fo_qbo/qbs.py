--- conflicted
+++ resolved
@@ -128,7 +128,6 @@
         else:
             if self.vb > 5:
                 print("Using OAuth 2")
-<<<<<<< HEAD
             self.qba = QBAuth2(self.client_id, self.client_secret,
                         refresh_token=self.refresh_token, realm_id=self.cid,
                         access_token=self.at, verbosity=self.vb)
@@ -141,13 +140,6 @@
                     self.qba = QBAuth2(self.client_id, self.client_secret,
                                 refresh_token=self.refresh_token, realm_id=self.cid,
                                 access_token=None, verbosity=self.vb)
-=======
-            self.qba = QBAuth2(
-                self.client_id, self.client_secret,
-                refresh_token=self.refresh_token, realm_id=self.cid,
-                access_token=self.at, verbosity=self.vb)
-        # To do: check token freshness, reconnecting if necessary
->>>>>>> 27c04172
         # To do: initiate and process token request if no self.at yet
 
         if not self.qba.session:
@@ -247,22 +239,15 @@
             error_message = response.json()
         except:
             error_message = response.text
-            
+
         if self.oauth_version == 2:
             if response.status_code == 401:
-<<<<<<< HEAD
-                    raise ConnectionRefusedError("qbs._basic_call failed with 401; need new refresh token "+
-                          "delete refresh token from darkonim file")
+                # currently, the infrastructure that might call _basic_call()
+                # does not support saving new refresh tokens if OOB is called in this
+                # state. So we need to start fresh with no refresh token
+                raise ConnectionRefusedError("QBS._basic_call failed with 401; need new refresh token. "+
+                      "Delete refresh token and re-instantiate QBS")
         raise ConnectionRefusedError(error_message)
-=======
-                if self.vb > 1:
-                    print("qbs._basic_call failed with 401;",
-                          "need new refresh token")
-                self.qba.oob()
-                self._basic_call(request_type, url, data, params)
-        else:
-            raise Exception(error_message)
->>>>>>> 27c04172
 
     def query(self, object_type, where_tail=None, count_only=False, **params):
         """
@@ -500,7 +485,7 @@
                         "type"  : attach_to_object_type,
                         "value" : attach_to_object_id,},
                      "IncludeOnSend" : include_on_send},],})
-    
+
         request_body    = textwrap.dedent(
             """
             --{}
@@ -513,7 +498,7 @@
             Content-Type: {}
             Content-Length: {:d}
             Content-Transfer-Encoding: base64
-            
+
             {}
             --{}--
             """
