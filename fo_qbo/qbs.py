--- conflicted
+++ resolved
@@ -28,12 +28,7 @@
 
 IMMEDIATELY_RAISABLE_ERRORS = {}
 
-<<<<<<< HEAD
 def retry(max_tries=2, delay_secs=0.2):
-=======
-
-def retry(max_tries=0, delay_secs=0.2):
->>>>>>> e2a7b497
     """
     Produces a decorator which tries effectively the function it decorates
      a given number of times. Because the QBO API has been known to respond
