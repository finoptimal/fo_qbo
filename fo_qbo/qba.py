"""
QBO Rest API Client

Copyright 2016-2022 FinOptimal, Inc. All rights reserved.
"""
import os
import requests
import sys
from typing import Union

from intuitlib.client import AuthClient
from intuitlib.enums import Scopes

from finoptimal.logging import get_logger, get_file_logger, LoggedClass, void, returns
from finoptimal.utilities import retry

logger = get_logger(__name__)
api_logger = get_file_logger('api/qbo')

CALLBACK_URL      = "http://a.b.com"


class QBAuth2(LoggedClass):    
    def __init__(self, client_id, client_secret,  realm_id=None,
                 refresh_token=None, access_token=None,
                 callback_url=CALLBACK_URL, verbosity=0, env=None):
        self.client_id           = client_id
        self.client_secret       = client_secret
        self.refresh_token       = refresh_token
        self.access_token        = access_token
        self.realm_id            = realm_id
        self.vb                  = verbosity
        self.environment         = "sandbox" if env and env == "sandbox" else "production"

        self.session             = None
        self.new_token           = False
        self.new_refresh_token   = False
        self.callback_url        = callback_url

        self._setup()

    SCOPES = [
        Scopes.ACCOUNTING,
        Scopes.ADDRESS,
        Scopes.EMAIL,
        # Scopes.INTUIT_NAME,
        Scopes.OPENID,
        # Scopes.PAYMENT,
        # Scopes.PAYROLL,
        # Scopes.PAYROLL_TIMETRACKING,
        Scopes.PHONE,
        Scopes.PROFILE
    ]

    @property
    def caller(self) -> Union[str, None]:
        """The name of the process responsible for this instance."""
        if not hasattr(self, '_caller'):
            try:
                self._caller = os.path.split(sys.argv[0])[-1]
            except Exception:
                self._caller = None

        return self._caller

    def _setup(self):
        if self.client_id is None or self.client_secret is None:
            raise Exception(
                "Need a client_id and client_secret to get started!")

        self.session = AuthClient(
            self.client_id,
            self.client_secret,
            self.callback_url,
            self.environment,
            refresh_token=self.refresh_token,
            access_token=self.access_token,
            realm_id=self.realm_id)

    @logger.timeit(**returns, expand=True)
    def request(self, request_type, url, header_auth=True, realm='',
                verify=True, headers=None, data=None, **params):
        """
        We don't handle authorization until the session's first request happens.
        """
        self.establish_access()

        auth_header = f'Bearer {self.session.access_token}'
        _headers = {
            'Authorization': auth_header,
        }

        for key, val in headers.items():
            _headers[key] = val
            
        if self.vb > 19:
            self.print("QBA headers", _headers)

        resp = requests.request(method=request_type.upper(), url=url, headers=_headers, data=data, **params)

        try:
            msg = f"{resp.__hash__()} - {self.caller} - {resp.status_code} {resp.reason} - " \
                  f"{resp.request.method.ljust(4)} {resp.url} - {resp.json()}"
        except Exception as ex:
            msg = f"{resp.__hash__()} - {self.caller} - {resp.status_code} {resp.reason} - " \
                  f"{resp.request.method.ljust(4)} {resp.url} - None"

        # self.info(msg)
<<<<<<< HEAD
        try:
            api_logger.log(
                msg[:5000],
                labels={
                    'client_code': self.client_code,
                    'context': self.business_context,
                    'caller': self.caller,
                    'method': method,
                    'status_code': status_code,
                    'reason': reason,
                    'url': response_url,
                    'realm_id': self.realm_id
               }
            )
        except Exception:
            self.exception()
            self.info(msg)
=======
        api_logger.info(msg)
>>>>>>> c19ff1d0

        if resp.status_code == 401:
            if not hasattr(self, "_attempts"):
                self._attempts  = 1
            else:
                self._attempts += 1

            if self._attempts > 3:
                raise Exception(resp.text)
                
            self.refresh()
            
        if self.vb > 10:
            self.print("response code:", resp.status_code)
            
        return resp

    @logger.timeit(**void)
    def establish_access(self):
        if getattr(self, "_has_access", False):
            return
        
        if self.refresh_token is None:
            if self.vb < 8:
                if self.vb > 1:
                    self.print("Rerun with verbosity >= 8 to request access!")

                self._has_access = False
                return self._has_access

            self.oob()

        if self.access_token is None:
            if self.vb > 5:
                self.print(f"\nNo {self.realm_id} access_token available,",
                           "so attempting refresh using available refresh_token...")
                
            try:
                self.refresh()
            except Exception as exc:
                # self.print("\n Couldn't refresh access_token / refresh_token:", exc)
                self.refresh_failure = True
                raise
        
        self._has_access = True
            
    # the following functions correspond to those in the Intuit OAuth client
    # docs: https://oauth-pythonclient.readthedocs.io/en/latest/user-guide.html
    #  #authorize-your-app
    @logger.timeit(**returns)
    def get_authorize_url(self):
        url = self.session.get_authorization_url(self.SCOPES)
        return url

    def get_tokens_and_expiry(self, auth_code):
        return self.session.get_bearer_token(auth_code)

    @logger.timeit(**void)
    def oob(self, callback_url=CALLBACK_URL):
        """
        Out of Band solution adapted from QBAuth.
        """
        self.authorize_url = self.get_authorize_url()
        self.print("Please send the user here to authorize this app to access ")
        self.print(" their QBO data:\n")
        self.print(self.authorize_url)

        authorized_callback_url     = None

        while not authorized_callback_url:
            authorized_callback_url = input(
                "\nPaste the entire callback URL back here (or ctrl-c):")

        self.handle_authorized_callback_url(authorized_callback_url)

    @logger.timeit(**void)
    def handle_authorized_callback_url(self, url):
        tail               = url.split("?")[1].strip()
        params             = dict([tuple(param.split("=")) for param in tail.split("&")])
        resp               = self.get_tokens_and_expiry(params['code'])
        self.realm_id      = params["realmId"]
        # We definitely have a new refresh token...
        self.access_token  = self.session.access_token
        self.refresh_token = self.session.refresh_token

        if self.vb > 2:
            self.print(f"\nThis company's (realm) ID: {self.realm_id}")
            self.print(f"     new refresh token:", self.session.refresh_token)
            self.print(f"     new access token:", self.session.access_token, "\n")

        self.new_token         = True
        self.new_refresh_token = True

    @retry(delay_secs=30)
    @logger.timeit(**void)
    def refresh(self):
        # if self.vb > 2:
        self.info(f"\nRefreshing {self.realm_id}'s refresh and access tokens!")

<<<<<<< HEAD
        try:
            token_logger.log(
                f"Refreshing {self.realm_id}'s refresh and access tokens!",
                labels={
                    'context': self.business_context,
                    'client_code': self.client_code,
                    'caller': self.caller,
                    'realm_id': self.realm_id
                }
            )
        except Exception:
            self.exception()

=======
>>>>>>> c19ff1d0
        self.session.refresh()
        self.access_token  = self.session.access_token
        self.refresh_token = self.session.refresh_token

        self.info(f'New access token for realm id {self.realm_id}: {self.access_token}')
        self.info(f'New refresh token for realm id {self.realm_id}: {self.refresh_token}')

<<<<<<< HEAD
        try:
            token_logger.log(
                f'New tokens for {self.realm_id}',
                labels={
                    'refresh_token': self.refresh_token,
                    'access_token': self.access_token,
                    'context': self.business_context,
                    'client_code': self.client_code,
                    'caller': self.caller,
                    'realm_id': self.realm_id
                },
            )
        except Exception:
            self.exception()

=======
>>>>>>> c19ff1d0
        if self.vb > 2:
            self.print("  Success!\n")

        self.new_token     = True

    @logger.timeit(**void)
    def disconnect(self):
        self.print(f"Disconnecting {self.realm_id}'s access token!")
        resp = self.session.revoke(token=self.refresh_token)
        
    def __repr__(self):
        return "<QBAuth (Oauth Version 2)>"<|MERGE_RESOLUTION|>--- conflicted
+++ resolved
@@ -106,7 +106,6 @@
                   f"{resp.request.method.ljust(4)} {resp.url} - None"
 
         # self.info(msg)
-<<<<<<< HEAD
         try:
             api_logger.log(
                 msg[:5000],
@@ -124,9 +123,6 @@
         except Exception:
             self.exception()
             self.info(msg)
-=======
-        api_logger.info(msg)
->>>>>>> c19ff1d0
 
         if resp.status_code == 401:
             if not hasattr(self, "_attempts"):
@@ -226,7 +222,6 @@
         # if self.vb > 2:
         self.info(f"\nRefreshing {self.realm_id}'s refresh and access tokens!")
 
-<<<<<<< HEAD
         try:
             token_logger.log(
                 f"Refreshing {self.realm_id}'s refresh and access tokens!",
@@ -240,8 +235,6 @@
         except Exception:
             self.exception()
 
-=======
->>>>>>> c19ff1d0
         self.session.refresh()
         self.access_token  = self.session.access_token
         self.refresh_token = self.session.refresh_token
@@ -249,7 +242,6 @@
         self.info(f'New access token for realm id {self.realm_id}: {self.access_token}')
         self.info(f'New refresh token for realm id {self.realm_id}: {self.refresh_token}')
 
-<<<<<<< HEAD
         try:
             token_logger.log(
                 f'New tokens for {self.realm_id}',
@@ -265,8 +257,6 @@
         except Exception:
             self.exception()
 
-=======
->>>>>>> c19ff1d0
         if self.vb > 2:
             self.print("  Success!\n")
 
