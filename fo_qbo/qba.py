--- conflicted
+++ resolved
@@ -14,15 +14,13 @@
 from finoptimal.logging import get_logger, get_file_logger, LoggedClass, void, returns
 from finoptimal.utilities import retry
 
+import google.cloud.logging as logging_gcp
+
 logger = get_logger(__name__)
-<<<<<<< HEAD
 client = logging_gcp.Client()
 api_logger = client.logger('api-qbo')
 token_logger = client.logger('tokens-qbo')
 # api_logger = get_file_logger('api/qbo')
-=======
-api_logger = get_file_logger('api/qbo')
->>>>>>> 590a8241
 
 CALLBACK_URL      = "http://a.b.com"
 
@@ -30,7 +28,8 @@
 class QBAuth2(LoggedClass):    
     def __init__(self, client_id, client_secret,  realm_id=None,
                  refresh_token=None, access_token=None,
-                 callback_url=CALLBACK_URL, verbosity=0, env=None):
+                 callback_url=CALLBACK_URL, verbosity=0, env=None,
+                 client_code=None, business_context=None):
         self.client_id           = client_id
         self.client_secret       = client_secret
         self.refresh_token       = refresh_token
@@ -43,6 +42,8 @@
         self.new_token           = False
         self.new_refresh_token   = False
         self.callback_url        = callback_url
+        self.client_code         = client_code if client_code else ''
+        self.business_context    = business_context if business_context else ''
 
         self._setup()
 
@@ -104,13 +105,17 @@
             self.print("QBA headers", _headers)
 
         resp = requests.request(method=request_type.upper(), url=url, headers=_headers, data=data, **params)
-
-        try:
-            msg = f"{resp.__hash__()} - {self.caller} - {resp.status_code} {resp.reason} - " \
-                  f"{resp.request.method.ljust(4)} {resp.url} - {resp.json()}"
+        status_code = str(resp.status_code)
+        method = str(resp.request.method.ljust(4))
+        reason = str(resp.reason)
+        response_url = str(resp.url)
+        
+        try:
+            msg = (f"{resp.__hash__()} - {self.caller} - {self.client_code}({self.business_context}) - "
+                   f"{status_code} {reason} - {method} {response_url} - {resp.json()}")
         except Exception as ex:
-            msg = f"{resp.__hash__()} - {self.caller} - {resp.status_code} {resp.reason} - " \
-                  f"{resp.request.method.ljust(4)} {resp.url} - None"
+            msg = (f"{resp.__hash__()} - {self.caller} - {self.client_code}({self.business_context}) - "
+                   f"{status_code} {reason} - {method} {response_url} - None")
 
         # self.info(msg)
         try:
